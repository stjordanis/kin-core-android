--- conflicted
+++ resolved
@@ -235,15 +235,9 @@
         listenToPayments(true);
     }
 
-<<<<<<< HEAD
     private void listenToPayments(boolean sender) throws Exception {
-        KinAccount kinAccountSender = kinClient.addAccount(PASSPHRASE);
-        KinAccount kinAccountReceiver = kinClient.addAccount(PASSPHRASE);
-=======
-    private void watchPayment(boolean watchSender) throws Exception {
-        KinAccount kinAccountSender = kinClient.addAccount();
-        KinAccount kinAccountReceiver = kinClient.addAccount();
->>>>>>> 5e6d05e9
+        KinAccount kinAccountSender = kinClient.addAccount();
+        KinAccount kinAccountReceiver = kinClient.addAccount();
         fakeKinIssuer.createAccount(kinAccountSender.getPublicAddress());
         fakeKinIssuer.createAccount(kinAccountReceiver.getPublicAddress());
 
@@ -279,15 +273,9 @@
 
     @Test
     @LargeTest
-<<<<<<< HEAD
     public void createPaymentListener_RemoveListener_NoEvents() throws Exception {
-        KinAccount kinAccountSender = kinClient.addAccount(PASSPHRASE);
-        KinAccount kinAccountReceiver = kinClient.addAccount(PASSPHRASE);
-=======
-    public void createPaymentWatcher_StopWatching_NoEvents() throws Exception {
-        KinAccount kinAccountSender = kinClient.addAccount();
-        KinAccount kinAccountReceiver = kinClient.addAccount();
->>>>>>> 5e6d05e9
+        KinAccount kinAccountSender = kinClient.addAccount();
+        KinAccount kinAccountReceiver = kinClient.addAccount();
         fakeKinIssuer.createAccount(kinAccountSender.getPublicAddress());
         fakeKinIssuer.createAccount(kinAccountReceiver.getPublicAddress());
 
@@ -300,12 +288,12 @@
         BlockchainEvents blockchainEvents = kinAccountReceiver.blockchainEvents();
         ListenerRegistration listenerRegistration = blockchainEvents
             .addPaymentListener(new EventListener<PaymentInfo>() {
-            @Override
-            public void onEvent(PaymentInfo data) {
-                fail("should not get eny event!");
-                latch.countDown();
-            }
-        });
+                @Override
+                public void onEvent(PaymentInfo data) {
+                    fail("should not get eny event!");
+                    latch.countDown();
+                }
+            });
         listenerRegistration.remove();
 
         kinAccountSender
