--- conflicted
+++ resolved
@@ -37,23 +37,8 @@
     /**
      * For more details please look at {@link #KinClient(Context context,Environment environment,String appId, String storeKey)}
      */
-<<<<<<< HEAD
     public KinClient(@NonNull Context context, @NonNull Environment environment, String appId) {
         this(context, environment, appId,"");
-=======
-    public KinClient(@NonNull Context context, @NonNull ServiceProvider provider, @NonNull String storeKey) {
-        Utils.checkNotNull(storeKey, "storeKey");
-        this.serviceProvider = provider;
-        this.backupRestore = new BackupRestoreImpl();
-        Server server = initServer();
-        keyStore = initKeyStore(context.getApplicationContext(), storeKey);
-        transactionSender = new TransactionSender(server, provider.getKinAsset());
-        accountActivator = new AccountActivator(server, provider.getKinAsset());
-        accountInfoRetriever = new AccountInfoRetriever(server, provider.getKinAsset());
-        blockchainEventsCreator = new BlockchainEventsCreator(server, provider.getKinAsset());
-
-        loadAccounts();
->>>>>>> 3907369a
     }
 
     /**
@@ -71,6 +56,7 @@
         checkNotNull(environment, "environment");
         validateAppId(appId);
         this.environment = environment;
+        this.backupRestore = new BackupRestoreImpl();
         Server server = initServer();
         keyStore = initKeyStore(context.getApplicationContext(), storeKey);
         transactionSender = new TransactionSender(server, environment.getKinAsset(), appId);
@@ -83,13 +69,8 @@
     @VisibleForTesting
     KinClient(Environment environment, KeyStore keyStore, TransactionSender transactionSender,
         AccountActivator accountActivator, AccountInfoRetriever accountInfoRetriever,
-<<<<<<< HEAD
-        BlockchainEventsCreator blockchainEventsCreator) {
+        BlockchainEventsCreator blockchainEventsCreator,  BackupRestore backupRestore) {
         this.environment = environment;
-=======
-        BlockchainEventsCreator blockchainEventsCreator, BackupRestore backupRestore) {
-        this.serviceProvider = serviceProvider;
->>>>>>> 3907369a
         this.keyStore = keyStore;
         this.transactionSender = transactionSender;
         this.accountActivator = accountActivator;
