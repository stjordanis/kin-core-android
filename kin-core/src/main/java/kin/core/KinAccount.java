package kin.core;

import android.support.annotation.NonNull;
import android.support.annotation.Nullable;
import java.math.BigDecimal;
import kin.core.exception.AccountNotActivatedException;
import kin.core.exception.AccountNotFoundException;
import kin.core.exception.CryptoException;
import kin.core.exception.InsufficientKinException;
import kin.core.exception.OperationFailedException;
import kin.core.exception.TransactionFailedException;

/**
 * Represents an account which holds Kin.
 */
public interface KinAccount {

    /**
     * @return String the public address of the account, or null if deleted
     */
    @Nullable
    String getPublicAddress();

    /**
     * Create {@link Request} for signing and sending a transaction of the given amount in kin, to the specified public
     * address
     * <p> See {@link KinAccount#sendTransactionSync(String, BigDecimal)} for possibles errors</p>
     *
     * @param publicAddress the account address to send the specified kin amount
     * @param amount the amount of kin to transfer
     * @return {@code Request<TransactionId>}, TransactionId - the transaction identifier
     */
    @NonNull
    Request<TransactionId> sendTransaction(@NonNull String publicAddress, @NonNull BigDecimal amount);

    /**
     * Create {@link Request} for signing and sending a transaction of the given amount in kin, to the specified public
     * address
     * <p> See {@link KinAccount#sendTransactionSync(String, BigDecimal)} for possibles errors</p>
     *
     * @param publicAddress the account address to send the specified kin amount
     * @param amount the amount of kin to transfer
     * @param memo An optional string, can contain a utf-8 string up to 28 bytes in length, included on the transaction
     * record.
     * @return {@code Request<TransactionId>}, TransactionId - the transaction identifier
     */
    @NonNull
    Request<TransactionId> sendTransaction(@NonNull String publicAddress, @NonNull BigDecimal amount,
        @Nullable String memo);

    /**
     * Create, sign and send a transaction of the given amount in kin to the specified public address
     * <p><b>Note:</b> This method accesses the network, and should not be called on the android main thread.</p>
     *
     * @param publicAddress the account address to send the specified kin amount
     * @param amount the amount of kin to transfer
     * @return TransactionId the transaction identifier
     * @throws AccountNotFoundException if the sender or destination account was not created
     * @throws AccountNotActivatedException if the sender or destination account is not activated
     * @throws InsufficientKinException if account balance has not enough kin
     * @throws TransactionFailedException if transaction failed, contains blockchain failure details
     * @throws OperationFailedException other error occurred
     */
    @NonNull
    TransactionId sendTransactionSync(@NonNull String publicAddress, @NonNull BigDecimal amount)
        throws OperationFailedException;

    /**
     * Create, sign and send a transaction of the given amount in kin to the specified public address
     * <p><b>Note:</b> This method accesses the network, and should not be called on the android main thread.</p>
     *
     * @param publicAddress the account address to send the specified kin amount
     * @param amount the amount of kin to transfer
     * @param memo An optional string, can contain a utf-8 string up to 28 bytes in length, included on the transaction
     * record.
     * @return TransactionId the transaction identifier
     * @throws AccountNotFoundException if the sender or destination account was not created
     * @throws AccountNotActivatedException if the sender or destination account is not activated
     * @throws InsufficientKinException if account balance has not enough kin
     * @throws TransactionFailedException if transaction failed, contains blockchain failure details
     * @throws OperationFailedException other error occurred
     */
    @NonNull
    TransactionId sendTransactionSync(@NonNull String publicAddress, @NonNull BigDecimal amount, @Nullable String memo)
        throws OperationFailedException;

    /**
     * Create {@link Request} for getting the current confirmed balance in kin
     * <p> See {@link KinAccount#getBalanceSync()} for possibles errors</p>
     *
     * @return {@code Request<Balance>} Balance - the balance in kin
     */
    @NonNull
    Request<Balance> getBalance();

    /**
     * Get the current confirmed balance in kin
     * <p><b>Note:</b> This method accesses the network, and should not be called on the android main thread.</p>
     *
     * @return the balance in kin
     * @throws AccountNotFoundException if account was not created
     * @throws AccountNotActivatedException if account is not activated
     * @throws OperationFailedException any other error
     */
    @NonNull
    Balance getBalanceSync() throws OperationFailedException;

    /**
     * Create {@link Request} for allowing an account to receive kin.
     * <p> See {@link KinAccount#activateSync()} for possibles errors</p>
     *
     * @return {@code Request<Void>}
     */
    @NonNull
    Request<Void> activate();

    /**
     * Allow an account to receive kin.
     * <p><b>Note:</b> This method accesses the network, and should not be called on the android main thread.</p>
     *
     * @throws AccountNotFoundException if account is not created
     * @throws TransactionFailedException if activation transaction failed, contains blockchain failure details
     * @throws OperationFailedException any other error
     */
    void activateSync() throws OperationFailedException;

    /**
     * Get current account status on blockchain network.
     *
     * @return account status, either {@link AccountStatus#NOT_CREATED}, {@link AccountStatus#NOT_ACTIVATED} or {@link
     * AccountStatus#ACTIVATED}
     * @throws OperationFailedException any other error
     */
    @AccountStatus
    int getStatusSync() throws OperationFailedException;

    /**
     * Create {@link Request} for getting current account status on blockchain network.
     * <p> See {@link KinAccount#getStatusSync()} for possibles errors</p>
     *
     * @return account status, either {@link AccountStatus#NOT_CREATED}, {@link AccountStatus#NOT_ACTIVATED} or {@link
     * AccountStatus#ACTIVATED}
     */
    Request<Integer> getStatus();

    /**
     * Creates and adds listener for balance changes of this account, use returned {@link ListenerRegistration} to
     * stop listening. <p><b>Note:</b> Events will be fired on background thread.</p>
     *
     * @param listener listener object for payment events
     */
    ListenerRegistration addBalanceListener(@NonNull final EventListener<Balance> listener);

    /**
     * Creates and adds listener for payments concerning this account, use returned {@link ListenerRegistration} to
     * stop listening. <p><b>Note:</b> Events will be fired on background thread.</p>
     *
     * @param listener listener object for payment events
     */
    ListenerRegistration addPaymentListener(@NonNull final EventListener<PaymentInfo> listener);

    /**
     * Creates and adds listener for account creation event, use returned {@link ListenerRegistration} to stop
     * listening. <p><b>Note:</b> Events will be fired on background thread.</p>
     *
     * @param listener listener object for payment events
     */
<<<<<<< HEAD
    ListenerRegistration addAccountCreationListener(final EventListener<Void> listener);
=======
    BlockchainEvents blockchainEvents();

    /**
     * Export the account data as a JSON string. The seed is encrypted.
     *
     * @param passphrase The passphrase with which to encrypt the seed
     * @return A JSON representation of the data as a string
     */
    String export(@NonNull String passphrase) throws CryptoException;
>>>>>>> 3907369a
}<|MERGE_RESOLUTION|>--- conflicted
+++ resolved
@@ -144,30 +144,8 @@
     Request<Integer> getStatus();
 
     /**
-     * Creates and adds listener for balance changes of this account, use returned {@link ListenerRegistration} to
-     * stop listening. <p><b>Note:</b> Events will be fired on background thread.</p>
-     *
-     * @param listener listener object for payment events
+     * Returns {@link BlockchainEvents} object, allows registering to various events on the blockchain network.
      */
-    ListenerRegistration addBalanceListener(@NonNull final EventListener<Balance> listener);
-
-    /**
-     * Creates and adds listener for payments concerning this account, use returned {@link ListenerRegistration} to
-     * stop listening. <p><b>Note:</b> Events will be fired on background thread.</p>
-     *
-     * @param listener listener object for payment events
-     */
-    ListenerRegistration addPaymentListener(@NonNull final EventListener<PaymentInfo> listener);
-
-    /**
-     * Creates and adds listener for account creation event, use returned {@link ListenerRegistration} to stop
-     * listening. <p><b>Note:</b> Events will be fired on background thread.</p>
-     *
-     * @param listener listener object for payment events
-     */
-<<<<<<< HEAD
-    ListenerRegistration addAccountCreationListener(final EventListener<Void> listener);
-=======
     BlockchainEvents blockchainEvents();
 
     /**
@@ -177,5 +155,4 @@
      * @return A JSON representation of the data as a string
      */
     String export(@NonNull String passphrase) throws CryptoException;
->>>>>>> 3907369a
 }