package kin.sdk.core.sample;

import android.content.Context;
import android.content.Intent;
import android.os.Bundle;
import android.view.View;
import kin.sdk.core.KinClient;
import kin.sdk.core.exception.CreateAccountException;
import kin.sdk.core.sample.kin.sdk.core.sample.dialog.KinAlertDialog;

/**
 * This activity is displayed only if there is no existing account stored on device for the given network
 * The activity will just display a button to create an account
 */
public class CreateWalletActivity extends BaseActivity {

    public static final String TAG = CreateWalletActivity.class.getSimpleName();

    public static Intent getIntent(Context context) {
        return new Intent(context, CreateWalletActivity.class);
    }

    @Override
    protected void onCreate(Bundle savedInstanceState) {
        super.onCreate(savedInstanceState);
        setContentView(R.layout.create_wallet_activity);
        initWidgets();
    }

    private void initWidgets() {
        View createWallet = findViewById(R.id.btn_create_wallet);
        if (isMainNet()) {
            createWallet.setBackgroundResource(R.drawable.button_main_network_bg);
        }
        createWallet.setOnClickListener(view -> createAccount());
    }

    private void createAccount() {
<<<<<<< HEAD
        try {
            final KinClient kinClient = getKinClient();
            kinClient.createAccount(getPassphrase());
            startActivity(WalletActivity.getIntent(this));
        } catch (CreateAccountException e) {
            KinAlertDialog.createErrorDialog(this, e.getMessage()).show();
        }
=======
        final KinClient kinClient = getKinClient();
        kinClient.addAccount(getPassphrase());
        startActivity(WalletActivity.getIntent(this));
>>>>>>> 298c5a79
    }

    @Override
    Intent getBackIntent() {
        return ChooseNetworkActivity.getIntent(this);
    }

    @Override
    int getActionBarTitleRes() {
        return R.string.create_wallet;
    }

}<|MERGE_RESOLUTION|>--- conflicted
+++ resolved
@@ -36,19 +36,13 @@
     }
 
     private void createAccount() {
-<<<<<<< HEAD
         try {
             final KinClient kinClient = getKinClient();
-            kinClient.createAccount(getPassphrase());
+            kinClient.addAccount(getPassphrase());
             startActivity(WalletActivity.getIntent(this));
         } catch (CreateAccountException e) {
             KinAlertDialog.createErrorDialog(this, e.getMessage()).show();
         }
-=======
-        final KinClient kinClient = getKinClient();
-        kinClient.addAccount(getPassphrase());
-        startActivity(WalletActivity.getIntent(this));
->>>>>>> 298c5a79
     }
 
     @Override
