package kin.core.sample;

import android.app.Application;
import android.os.StrictMode;
import android.os.StrictMode.VmPolicy;
import kin.core.KinClient;
import kin.core.ServiceProvider;

public class KinClientSampleApplication extends Application {

    private final String TEST_NET_URL = "https://horizon-kik.kininfrastructure.com";
    private final String MAIN_NET_URL = "https://horizon.stellar.org";

    public enum NetWorkType {
        MAIN,
        TEST
    }

    private KinClient kinClient = null;

    public KinClient createKinClient(NetWorkType type) {
        String providerUrl;
        String netWorkId;
        switch (type) {
            case MAIN:
                providerUrl = MAIN_NET_URL;
                netWorkId = ServiceProvider.NETWORK_ID_MAIN;
                break;
            case TEST:
                providerUrl = TEST_NET_URL;
                netWorkId = ServiceProvider.NETWORK_ID_TEST;
                break;
            default:
                providerUrl = TEST_NET_URL;
                netWorkId = ServiceProvider.NETWORK_ID_TEST;
        }
<<<<<<< HEAD
        kinClient = new KinClient(this,
            new ServiceProvider(providerUrl, netWorkId));
=======
        kinClient = new KinClient(this, new ServiceProvider(providerUrl, netWorkId) {
            @Override
            protected String getIssuerAccountId() {
                return "GBQ3DQOA7NF52FVV7ES3CR3ZMHUEY4LTHDAQKDTO6S546JCLFPEQGCPK";
            }
        }, "sample_app"
        );
>>>>>>> db795ab2
        return kinClient;
    }

    @Override
    public void onCreate() {
        super.onCreate();

        StrictMode.setVmPolicy(new VmPolicy.Builder()
            .detectAll()
            .penaltyLog()
            .build());
    }

    public KinClient getKinClient() {
        return kinClient;
    }
}<|MERGE_RESOLUTION|>--- conflicted
+++ resolved
@@ -34,18 +34,8 @@
                 providerUrl = TEST_NET_URL;
                 netWorkId = ServiceProvider.NETWORK_ID_TEST;
         }
-<<<<<<< HEAD
         kinClient = new KinClient(this,
-            new ServiceProvider(providerUrl, netWorkId));
-=======
-        kinClient = new KinClient(this, new ServiceProvider(providerUrl, netWorkId) {
-            @Override
-            protected String getIssuerAccountId() {
-                return "GBQ3DQOA7NF52FVV7ES3CR3ZMHUEY4LTHDAQKDTO6S546JCLFPEQGCPK";
-            }
-        }, "sample_app"
-        );
->>>>>>> db795ab2
+            new ServiceProvider(providerUrl, netWorkId), "sample_app");
         return kinClient;
     }
 
