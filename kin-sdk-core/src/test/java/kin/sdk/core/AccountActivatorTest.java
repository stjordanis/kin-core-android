--- conflicted
+++ resolved
@@ -117,13 +117,8 @@
 
         accountActivator.activate(account, "");
 
-<<<<<<< HEAD
-        assertThat(mockWebServer.getRequestCount(), equalTo(1));
-=======
         assertThat(mockWebServer.takeRequest().getRequestUrl().toString(), containsString(ACCOUNT_ID_FROM));
         assertThat(mockWebServer.getRequestCount(), equalTo(1));
-
->>>>>>> 7b25fa5a
     }
 
     @Test
