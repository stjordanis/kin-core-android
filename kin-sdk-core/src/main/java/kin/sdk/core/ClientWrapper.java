--- conflicted
+++ resolved
@@ -47,45 +47,12 @@
         return new Server(serviceProvider.getProviderUrl());
     }
 
-<<<<<<< HEAD
-    /**
-     * Create {@link KeyStore}, to have control over the account management.
-     * And the ability to store accounts securely according to go-ethereum encryption protocol.
-     * The keystore path is unique to each network id,
-     * for example Ropsten network will be: ../data/kin/keystore/3/
-     *
-     * @throws ClientException if could not create directory to save the keystore.
-     */
     private KeyStore initKeyStore() throws ClientException {
         return new KeyStore(context);
     }
 
-    private String getKeyStorePath() {
-        return new StringBuilder(context.getFilesDir().getAbsolutePath())
-            .append(File.separator)
-            .append("kin")
-            .append(File.separator)
-            .append("keystore")
-            .append(File.separator)
-            .append(serviceProvider.getNetworkId())
-            .toString();
-    }
-
     void wipeoutAccount() throws ClientException {
-        File keystoreDir = new File(getKeyStorePath());
-        if (keystoreDir.exists()) {
-            deleteRecursive(keystoreDir);
-        }
-        // this will reset geth in-memory keystore
-        initKeyStore();
-=======
-    private KeyStore initKeyStore() throws EthereumClientException {
-        return new KeyStore(context);
-    }
-
-    void wipeoutAccount() throws EthereumClientException {
         //TODO
->>>>>>> 4ddb319d
     }
 
     @NonNull
