ext {

    //Version
    supportVersion = '26.1.0'
    junitVersion = '4.12'
    mockitoAndroidVersion = '2.10.0'
    mockitoVersion = '2.13.0'
    androidTestVersion = '1.0.1'
    mockWebServerVersion = '3.8.1'
    robolectricVersion = '3.6.1'
    hamcrestVersion = '1.3'

    //Packages
    supportPackage = 'com.android.support'
    mockitoPackage = 'org.mockito'
    junitPackage = 'junit'
    androidTestPackage = 'com.android.support.test'
    okHttpPackage = 'com.squareup.okhttp3'
    robolectricPackage = 'org.robolectric'
    hamcrestPackage = 'org.hamcrest'

    supportDependencies = [
            supportAnnotations : buildDependency(supportPackage, 'support-annotations', supportVersion)
    ]

    testingDependencies = [
            junit         : buildDependency(junitPackage, 'junit', junitVersion),
<<<<<<< HEAD
            mockitoAndroid: buildDependency(mockitoPackage, "mockito-android", mockitoAndroidVersion),
            mockito       : buildDependency(mockitoPackage, "mockito-core", mockitoVersion),
            androidTestRunner : buildDependency(androidTestPackage, "runner", androidTestVersion),
            androidTestRules : buildDependency(androidTestPackage, "rules", androidTestVersion),
            mockWebServer : buildDependency(okHttpPackage, "mockwebserver", mockWebServerVersion),
            robolectric   : buildDependency(robolectricPackage, "robolectric", robolectricVersion),
            hamcrest   : buildDependency(hamcrestPackage, "hamcrest-library", hamcrestVersion)
=======
            mockitoAndroid: buildDependency(mockitoPackage,'mockito-android', mockitoAndroidVersion),
            mockito       : buildDependency(mockitoPackage, 'mockito-core', mockitoVersion),
            androidTestRunner : buildDependency(androidTestPackage, 'runner', androidTestVersion),
            androidTestRules : buildDependency(androidTestPackage, 'rules', androidTestVersion),
            mockWebServer : buildDependency(okHttpPackage, 'mockwebserver', mockWebServerVersion),
            robolectric   : buildDependency(robolectricPackage, 'robolectric', robolectricVersion)
>>>>>>> 7b25fa5a
    ]
}

static String buildDependency(String pack, String dependency, String version) {
    return "${pack}:${dependency}:${version}"
}<|MERGE_RESOLUTION|>--- conflicted
+++ resolved
@@ -25,22 +25,13 @@
 
     testingDependencies = [
             junit         : buildDependency(junitPackage, 'junit', junitVersion),
-<<<<<<< HEAD
-            mockitoAndroid: buildDependency(mockitoPackage, "mockito-android", mockitoAndroidVersion),
-            mockito       : buildDependency(mockitoPackage, "mockito-core", mockitoVersion),
-            androidTestRunner : buildDependency(androidTestPackage, "runner", androidTestVersion),
-            androidTestRules : buildDependency(androidTestPackage, "rules", androidTestVersion),
-            mockWebServer : buildDependency(okHttpPackage, "mockwebserver", mockWebServerVersion),
-            robolectric   : buildDependency(robolectricPackage, "robolectric", robolectricVersion),
-            hamcrest   : buildDependency(hamcrestPackage, "hamcrest-library", hamcrestVersion)
-=======
-            mockitoAndroid: buildDependency(mockitoPackage,'mockito-android', mockitoAndroidVersion),
+            mockitoAndroid: buildDependency(mockitoPackage, 'mockito-android', mockitoAndroidVersion),
             mockito       : buildDependency(mockitoPackage, 'mockito-core', mockitoVersion),
             androidTestRunner : buildDependency(androidTestPackage, 'runner', androidTestVersion),
             androidTestRules : buildDependency(androidTestPackage, 'rules', androidTestVersion),
             mockWebServer : buildDependency(okHttpPackage, 'mockwebserver', mockWebServerVersion),
-            robolectric   : buildDependency(robolectricPackage, 'robolectric', robolectricVersion)
->>>>>>> 7b25fa5a
+            robolectric   : buildDependency(robolectricPackage, 'robolectric', robolectricVersion),
+            hamcrest   : buildDependency(hamcrestPackage, 'hamcrest-library', hamcrestVersion)
     ]
 }
 
